/*
 * JBoss, Home of Professional Open Source
 * Copyright 2016, Red Hat, Inc., and individual contributors
 * by the @authors tag. See the copyright.txt in the distribution for a
 * full listing of individual contributors.
 *
 * Licensed under the Apache License, Version 2.0 (the "License");
 * you may not use this file except in compliance with the License.
 * You may obtain a copy of the License at
 * http://www.apache.org/licenses/LICENSE-2.0
 * Unless required by applicable law or agreed to in writing, software
 * distributed under the License is distributed on an "AS IS" BASIS,
 * WITHOUT WARRANTIES OR CONDITIONS OF ANY KIND, either express or implied.
 * See the License for the specific language governing permissions and
 * limitations under the License.
 */

package javax.enterprise.inject.spi.builder;

import java.lang.annotation.Annotation;
import java.util.Set;
import java.util.function.Predicate;
import java.util.stream.Stream;

import javax.enterprise.inject.spi.AnnotatedConstructor;
import javax.enterprise.inject.spi.AnnotatedField;
import javax.enterprise.inject.spi.AnnotatedMethod;
import javax.enterprise.inject.spi.AnnotatedType;
import javax.enterprise.inject.spi.ProcessAnnotatedType;
import javax.enterprise.util.Nonbinding;

/**
 * This API is an helper to configure a new {@link AnnotatedType} instance. The CDI container must provide an implementation of
 * this interface.
 *
 * AnnotatedTypeConfigurator is not reusable.
 *
 * This configurator is not thread safe and shall not be used concurrently.
 *
 * @see javax.enterprise.inject.spi.BeforeBeanDiscovery#addAnnotatedType(String)
 * @see javax.enterprise.inject.spi.AfterTypeDiscovery#addAnnotatedType(String)
 * @see ProcessAnnotatedType#configureAnnotatedType()
 * @param <T> the class represented by the configured AnnotatedType
 * @author Antoine Sabot-Durand
 * @since 2.0
 */
public interface AnnotatedTypeConfigurator<T> {

    /**
     * 
     * @return the original {@link AnnotatedType}
     */
    AnnotatedType<T> getAnnotated();

    /**
     * Add an annotation to the type.
     * 
     * @param annotation
     * @return self
     */
    AnnotatedTypeConfigurator<T> add(Annotation annotation);

    /**
     * Remove annotations with (a) the same type and (b) the same annotation member value for each member which is not
     * annotated {@link Nonbinding}. The container calls the {@link Object#equals(Object)} method of the annotation member value
     * to compare values.
     * 
     * @param annotation
     * @return self
     */
    AnnotatedTypeConfigurator<T> remove(Annotation annotation);

    /**
     * Removes all annotations with the same type. Annotation members are ignored.
     * 
     * @param annotation
     * @return self
     */
    AnnotatedTypeConfigurator<T> remove(Class<? extends Annotation> annotationType);

    /**
     * Remove all annotations from the type.
     * 
     * @return self
     */
    AnnotatedTypeConfigurator<T> removeAll();

    /**
     * 
     * @return an immutable set of {@link AnnotatedMethodConfigurator}s reflecting the {@link AnnotatedType#getMethods()}
     */
    Set<AnnotatedMethodConfigurator<T>> methods();

    /**
     * @param predicate Testing the original {@link AnnotatedMethod}
     * @return a sequence of {@link AnnotatedMethodConfigurator}s matching the given predicate
     * @see AnnotatedMethodConfigurator#getAnnotated()
     */
    default Stream<AnnotatedMethodConfigurator<T>> filterMethods(Predicate<AnnotatedMethod<T>> predicate) {
        return methods().stream().filter(c -> predicate.test(c.getAnnotated()));
    }

    /**
     * 
     * @return an immutable set of {@link AnnotatedFieldConfigurator}s reflecting the {@link AnnotatedType#getFields()}
     */
    Set<AnnotatedFieldConfigurator<T>> fields();

    /**
     * @param predicate Testing the original {@link AnnotatedField}
     * @return a sequence of {@link AnnotatedFieldConfigurator}s matching the given predicate
     * @see AnnotatedFieldConfigurator#getAnnotated()
     */
    default Stream<AnnotatedFieldConfigurator<T>> filterFields(Predicate<AnnotatedField<T>> predicate) {
        return fields().stream().filter(f -> predicate.test(f.getAnnotated()));
    }

    /**
     * 
     * @return an immutable set of {@link AnnotatedConstuctorConfigurator}s reflecting the
     *         {@link AnnotatedType#getConstructors()}
     */
    Set<AnnotatedConstuctorConfigurator<T>> constructors();

    /**
<<<<<<< HEAD
     * Add an annotation to the specified constructor. If the constructor is not
     * already present, it will be added.
     *
     * @param constructor the constructor to add the annotation to
     * @param annotation  the annotation to add
     * @throws IllegalArgumentException if the annotation is null
     * @return self
     */
    AnnotatedTypeConfigurator<T> addToConstructor(AnnotatedConstructor<T> constructor, Annotation annotation);

    /**
     * Remove an annotation from the specified constructor.
     *
     * @param constructor    the constructor to add the annotation to
     * @param annotationType the annotation to add
     * @throws IllegalArgumentException if the annotationType is null or if the
     *                                  constructor is not currently declared on the type
     * @return self
     */
    AnnotatedTypeConfigurator<T> removeFromConstructor(Constructor<T> constructor,
                                                       Class<? extends Annotation> annotationType);

    /**
     * Remove an annotation from the specified constructor.
     *
     * @param constructor    the constructor to add the annotation to
     * @param annotationType the annotation to add
     * @throws IllegalArgumentException if the annotationType is null, if the
     *                                  annotation does not exist on the type or if the constructor is
     *                                  not currently declared on the type
     * @return self
     */
    AnnotatedTypeConfigurator<T> removeFromConstructor(AnnotatedConstructor<T> constructor,
                                                       Class<? extends Annotation> annotationType);

    /**
     * Add an annotation to the specified constructor parameter. If the
     * constructor is not already present, it will be added. If the constructor
     * parameter is not already present, it will be added.
     *
     * @param constructor the constructor to add the annotation to
     * @param position    the position of the parameter to add
     * @param annotation  the annotation to add
     * @throws IllegalArgumentException if the annotation is null
     * @return self
     */
    AnnotatedTypeConfigurator<T> addToConstructorParameter(Constructor<T> constructor,
                                                           int position,
                                                           Annotation annotation);

    /**
     * Remove an annotation from the specified constructor parameter.
     *
     * @param constructor    the constructor to remove the annotation from
     * @param position       the position of the parameter to remove
     * @param annotationType the annotation type to remove
     * @throws IllegalArgumentException if the annotationType is null, if the
     *                                  constructor is not currently declared on the type or if the
     *                                  parameter is not declared on the constructor
     * @return self
     */
    AnnotatedTypeConfigurator<T> removeFromConstructorParameter(Constructor<T> constructor,
                                                                int position,
                                                                Class<? extends Annotation> annotationType);

    /**
     * Remove an annotation from the specified parameter coming from an {@link AnnotatedMethod} or an {@link AnnotatedConstructor}
     *
     * @param parameter      the parameter to remove the annotation from
     * @param annotationType the annotation type to remove
     * @throws IllegalArgumentException if the annotationType is null, if the
     *                                  callable which declares the parameter is not currently declared
     *                                  on the type or if the parameter is not declared on either a
     *                                  constructor or a method
     * @return self
     */
    AnnotatedTypeConfigurator<T> removeFromParameter(AnnotatedParameter<? super T> parameter,
                                                     Class<? extends Annotation> annotationType);

    /**
     * Add an annotation to the specified parameter oming from an {@link AnnotatedMethod} or an {@link AnnotatedConstructor}.
     * If the callable which declares the parameter is not already present, it will be added. If the
     * parameter is not already present on the callable, it will be added.
     *
     * @param parameter  the parameter to add the annotation to
     * @param annotation the annotation to add
     * @throws IllegalArgumentException if the annotation is null or if the
     *                                  parameter is not declared on either a constructor or a method
     * @return self
=======
     * 
     * @param predicate Testing the original {@link AnnotatedConstructor}
     * @return a sequence of {@link AnnotatedConstuctorConfigurator}s matching the given predicate
     * @see AnnotatedConstuctorConfigurator#getAnnotated()
>>>>>>> 29cbc199
     */
    default Stream<AnnotatedConstuctorConfigurator<T>> filterConstructors(Predicate<AnnotatedConstructor<T>> predicate) {
        return constructors().stream().filter(c -> predicate.test(c.getAnnotated()));
    }

<<<<<<< HEAD
    /**
     * Remove annotations from the type, and all of it's members. If an
     * annotation of the specified type appears on the type declaration, or any
     * of it's members it will be removed.
     *
     * @param annotationType the type of annotation to remove
     * @throws IllegalArgumentException if the annotationType is null
     * @return self
     */
    AnnotatedTypeConfigurator<T> removeFromAll(Class<? extends Annotation> annotationType);

    /**
     * Remove the provided annotation from the type, and all of it's members. If the
     * annotation appears on the type declaration, or any of it's members it will be removed.
     *
     * @param annotation the annotation to remove
     * @throws IllegalArgumentException if the annotation is null
     * @return self
     */
    AnnotatedTypeConfigurator<T> removeFromAll(Annotation annotation);

    /**
     * Reads in from an existing AnnotatedType. Any elements not present are
     * added. The javaClass will be read in. If the annotation already exists on
     * that element in the configurator the read annotation will be used.
     *
     * @param type the type to read from
     * @throws IllegalArgumentException if type is null
     * @return self
     */
    <U extends T> AnnotatedTypeConfigurator<T> read(AnnotatedType<U> type);

    /**
     * Reads in from an existing AnnotatedType. Any elements not present are
     * added. The javaClass will be read in if overwrite is true. If the
     * annotation already exists on that element in the configurator, overwrite
     * determines whether the original or read annotation will be used.
     *
     * @param type      the type to read from
     * @param overwrite if true, the read annotation will replace any existing
     *                  annotation
     * @throws IllegalArgumentException if type is null
     * @return self
     */
    <U extends T> AnnotatedTypeConfigurator<T> read(AnnotatedType<U> type, boolean overwrite);

    /**
     * Reads the annotations from an existing java type. Annotations already
     * present will be overwritten
     *
     * @param type the type to read from
     * @throws IllegalArgumentException if type is null
     * @return self
     */
    <U extends T> AnnotatedTypeConfigurator<T> read(Class<U> type);

    /**
     * Reads the annotations from an existing java type. If overwrite is true
     * then existing annotations will be overwritten
     *
     * @param type      the type to read from
     * @param overwrite if true, the read annotation will replace any existing
     *                  annotation
     * @return self
     */
    <U extends T> AnnotatedTypeConfigurator<T> read(Class<U> type, boolean overwrite);

    /**
     * Override the declared type of a field
     *
     * @param field the field to override the type on
     * @param type  the new type of the field
     * @throws IllegalArgumentException if field or type is null
     * @return self
     */
    AnnotatedTypeConfigurator<T> overrideFieldType(Field field, Type type);

    /**
     * Override the declared type of a field
     *
     * @param field the field to override the type on
     * @param type  the new type of the field
     * @throws IllegalArgumentException if field or type is null
     * @return self
     */
    AnnotatedTypeConfigurator<T> overrideFieldType(AnnotatedField<? super T> field, Type type);

    /**
     * Override the declared type of a method parameter
     *
     * @param method   the method to override the parameter type on
     * @param position the position of the parameter to override the type on
     * @param type     the new type of the parameter
     * @throws IllegalArgumentException if parameter or type is null
     * @return self
     */
    AnnotatedTypeConfigurator<T> overrideMethodParameterType(Method method, int position, Type type);

    /**
     * Override the declared type of a constructor parameter
     *
     * @param constructor the constructor to override the parameter type on
     * @param position    the position of the parameter to override the type on
     * @param type        the new type of the parameter
     * @throws IllegalArgumentException if parameter or type is null
     * @return self
     */
    AnnotatedTypeConfigurator<T> overrideConstructorParameterType(Constructor<T> constructor, int position, Type type);

    /**
     * Override the declared type of a parameter.
     *
     * @param parameter the parameter to override the type on
     * @param type      the new type of the parameter
     * @throws IllegalArgumentException if parameter or type is null
     * @return self
     */
    AnnotatedTypeConfigurator<T> overrideParameterType(AnnotatedParameter<? super T> parameter, Type type);

    /**
     * getter for the class represented by the AnnotatedType to configure
     *
     * @return Class represented by the AnnotatedType to configure
     *
     */
    Class<T> getJavaClass();

=======
>>>>>>> 29cbc199
}<|MERGE_RESOLUTION|>--- conflicted
+++ resolved
@@ -17,17 +17,16 @@
 
 package javax.enterprise.inject.spi.builder;
 
-import java.lang.annotation.Annotation;
-import java.util.Set;
-import java.util.function.Predicate;
-import java.util.stream.Stream;
-
 import javax.enterprise.inject.spi.AnnotatedConstructor;
 import javax.enterprise.inject.spi.AnnotatedField;
 import javax.enterprise.inject.spi.AnnotatedMethod;
 import javax.enterprise.inject.spi.AnnotatedType;
 import javax.enterprise.inject.spi.ProcessAnnotatedType;
 import javax.enterprise.util.Nonbinding;
+import java.lang.annotation.Annotation;
+import java.util.Set;
+import java.util.function.Predicate;
+import java.util.stream.Stream;
 
 /**
  * This API is an helper to configure a new {@link AnnotatedType} instance. The CDI container must provide an implementation of
@@ -123,235 +122,13 @@
     Set<AnnotatedConstuctorConfigurator<T>> constructors();
 
     /**
-<<<<<<< HEAD
-     * Add an annotation to the specified constructor. If the constructor is not
-     * already present, it will be added.
-     *
-     * @param constructor the constructor to add the annotation to
-     * @param annotation  the annotation to add
-     * @throws IllegalArgumentException if the annotation is null
-     * @return self
-     */
-    AnnotatedTypeConfigurator<T> addToConstructor(AnnotatedConstructor<T> constructor, Annotation annotation);
-
-    /**
-     * Remove an annotation from the specified constructor.
-     *
-     * @param constructor    the constructor to add the annotation to
-     * @param annotationType the annotation to add
-     * @throws IllegalArgumentException if the annotationType is null or if the
-     *                                  constructor is not currently declared on the type
-     * @return self
-     */
-    AnnotatedTypeConfigurator<T> removeFromConstructor(Constructor<T> constructor,
-                                                       Class<? extends Annotation> annotationType);
-
-    /**
-     * Remove an annotation from the specified constructor.
-     *
-     * @param constructor    the constructor to add the annotation to
-     * @param annotationType the annotation to add
-     * @throws IllegalArgumentException if the annotationType is null, if the
-     *                                  annotation does not exist on the type or if the constructor is
-     *                                  not currently declared on the type
-     * @return self
-     */
-    AnnotatedTypeConfigurator<T> removeFromConstructor(AnnotatedConstructor<T> constructor,
-                                                       Class<? extends Annotation> annotationType);
-
-    /**
-     * Add an annotation to the specified constructor parameter. If the
-     * constructor is not already present, it will be added. If the constructor
-     * parameter is not already present, it will be added.
-     *
-     * @param constructor the constructor to add the annotation to
-     * @param position    the position of the parameter to add
-     * @param annotation  the annotation to add
-     * @throws IllegalArgumentException if the annotation is null
-     * @return self
-     */
-    AnnotatedTypeConfigurator<T> addToConstructorParameter(Constructor<T> constructor,
-                                                           int position,
-                                                           Annotation annotation);
-
-    /**
-     * Remove an annotation from the specified constructor parameter.
-     *
-     * @param constructor    the constructor to remove the annotation from
-     * @param position       the position of the parameter to remove
-     * @param annotationType the annotation type to remove
-     * @throws IllegalArgumentException if the annotationType is null, if the
-     *                                  constructor is not currently declared on the type or if the
-     *                                  parameter is not declared on the constructor
-     * @return self
-     */
-    AnnotatedTypeConfigurator<T> removeFromConstructorParameter(Constructor<T> constructor,
-                                                                int position,
-                                                                Class<? extends Annotation> annotationType);
-
-    /**
-     * Remove an annotation from the specified parameter coming from an {@link AnnotatedMethod} or an {@link AnnotatedConstructor}
-     *
-     * @param parameter      the parameter to remove the annotation from
-     * @param annotationType the annotation type to remove
-     * @throws IllegalArgumentException if the annotationType is null, if the
-     *                                  callable which declares the parameter is not currently declared
-     *                                  on the type or if the parameter is not declared on either a
-     *                                  constructor or a method
-     * @return self
-     */
-    AnnotatedTypeConfigurator<T> removeFromParameter(AnnotatedParameter<? super T> parameter,
-                                                     Class<? extends Annotation> annotationType);
-
-    /**
-     * Add an annotation to the specified parameter oming from an {@link AnnotatedMethod} or an {@link AnnotatedConstructor}.
-     * If the callable which declares the parameter is not already present, it will be added. If the
-     * parameter is not already present on the callable, it will be added.
-     *
-     * @param parameter  the parameter to add the annotation to
-     * @param annotation the annotation to add
-     * @throws IllegalArgumentException if the annotation is null or if the
-     *                                  parameter is not declared on either a constructor or a method
-     * @return self
-=======
      * 
      * @param predicate Testing the original {@link AnnotatedConstructor}
      * @return a sequence of {@link AnnotatedConstuctorConfigurator}s matching the given predicate
      * @see AnnotatedConstuctorConfigurator#getAnnotated()
->>>>>>> 29cbc199
      */
     default Stream<AnnotatedConstuctorConfigurator<T>> filterConstructors(Predicate<AnnotatedConstructor<T>> predicate) {
         return constructors().stream().filter(c -> predicate.test(c.getAnnotated()));
     }
 
-<<<<<<< HEAD
-    /**
-     * Remove annotations from the type, and all of it's members. If an
-     * annotation of the specified type appears on the type declaration, or any
-     * of it's members it will be removed.
-     *
-     * @param annotationType the type of annotation to remove
-     * @throws IllegalArgumentException if the annotationType is null
-     * @return self
-     */
-    AnnotatedTypeConfigurator<T> removeFromAll(Class<? extends Annotation> annotationType);
-
-    /**
-     * Remove the provided annotation from the type, and all of it's members. If the
-     * annotation appears on the type declaration, or any of it's members it will be removed.
-     *
-     * @param annotation the annotation to remove
-     * @throws IllegalArgumentException if the annotation is null
-     * @return self
-     */
-    AnnotatedTypeConfigurator<T> removeFromAll(Annotation annotation);
-
-    /**
-     * Reads in from an existing AnnotatedType. Any elements not present are
-     * added. The javaClass will be read in. If the annotation already exists on
-     * that element in the configurator the read annotation will be used.
-     *
-     * @param type the type to read from
-     * @throws IllegalArgumentException if type is null
-     * @return self
-     */
-    <U extends T> AnnotatedTypeConfigurator<T> read(AnnotatedType<U> type);
-
-    /**
-     * Reads in from an existing AnnotatedType. Any elements not present are
-     * added. The javaClass will be read in if overwrite is true. If the
-     * annotation already exists on that element in the configurator, overwrite
-     * determines whether the original or read annotation will be used.
-     *
-     * @param type      the type to read from
-     * @param overwrite if true, the read annotation will replace any existing
-     *                  annotation
-     * @throws IllegalArgumentException if type is null
-     * @return self
-     */
-    <U extends T> AnnotatedTypeConfigurator<T> read(AnnotatedType<U> type, boolean overwrite);
-
-    /**
-     * Reads the annotations from an existing java type. Annotations already
-     * present will be overwritten
-     *
-     * @param type the type to read from
-     * @throws IllegalArgumentException if type is null
-     * @return self
-     */
-    <U extends T> AnnotatedTypeConfigurator<T> read(Class<U> type);
-
-    /**
-     * Reads the annotations from an existing java type. If overwrite is true
-     * then existing annotations will be overwritten
-     *
-     * @param type      the type to read from
-     * @param overwrite if true, the read annotation will replace any existing
-     *                  annotation
-     * @return self
-     */
-    <U extends T> AnnotatedTypeConfigurator<T> read(Class<U> type, boolean overwrite);
-
-    /**
-     * Override the declared type of a field
-     *
-     * @param field the field to override the type on
-     * @param type  the new type of the field
-     * @throws IllegalArgumentException if field or type is null
-     * @return self
-     */
-    AnnotatedTypeConfigurator<T> overrideFieldType(Field field, Type type);
-
-    /**
-     * Override the declared type of a field
-     *
-     * @param field the field to override the type on
-     * @param type  the new type of the field
-     * @throws IllegalArgumentException if field or type is null
-     * @return self
-     */
-    AnnotatedTypeConfigurator<T> overrideFieldType(AnnotatedField<? super T> field, Type type);
-
-    /**
-     * Override the declared type of a method parameter
-     *
-     * @param method   the method to override the parameter type on
-     * @param position the position of the parameter to override the type on
-     * @param type     the new type of the parameter
-     * @throws IllegalArgumentException if parameter or type is null
-     * @return self
-     */
-    AnnotatedTypeConfigurator<T> overrideMethodParameterType(Method method, int position, Type type);
-
-    /**
-     * Override the declared type of a constructor parameter
-     *
-     * @param constructor the constructor to override the parameter type on
-     * @param position    the position of the parameter to override the type on
-     * @param type        the new type of the parameter
-     * @throws IllegalArgumentException if parameter or type is null
-     * @return self
-     */
-    AnnotatedTypeConfigurator<T> overrideConstructorParameterType(Constructor<T> constructor, int position, Type type);
-
-    /**
-     * Override the declared type of a parameter.
-     *
-     * @param parameter the parameter to override the type on
-     * @param type      the new type of the parameter
-     * @throws IllegalArgumentException if parameter or type is null
-     * @return self
-     */
-    AnnotatedTypeConfigurator<T> overrideParameterType(AnnotatedParameter<? super T> parameter, Type type);
-
-    /**
-     * getter for the class represented by the AnnotatedType to configure
-     *
-     * @return Class represented by the AnnotatedType to configure
-     *
-     */
-    Class<T> getJavaClass();
-
-=======
->>>>>>> 29cbc199
 }